--- conflicted
+++ resolved
@@ -1,18 +1,5 @@
 # OS Files
 .DS_STORE
-<<<<<<< HEAD
-*.md
-*.json
-*.jsonl
-*.csv
-*.jpg
-*.jpeg
-*.png
-*.log
-__pycache__
-*.pkl
-*.bin
-=======
 Thumbs.db
 
 # Python
@@ -101,4 +88,13 @@
 
 # Documentation builds
 docs/_build/
->>>>>>> 98b92241
+
+# Data Files
+*.csv
+*.jpg
+*.jpeg
+*.png
+*.md
+*.json
+*.jsonl
+*.bin